--- conflicted
+++ resolved
@@ -166,11 +166,7 @@
     return '.' in filename and filename.rsplit('.', 1)[1].lower() in ALLOWED_EXTENSIONS
 
 def get_default_model_path():
-<<<<<<< HEAD
-    return os.path.join(os.path.dirname(__file__), 'models', 'th-stained-dopamine-neurons-v3-medium.torchscript')
-=======
     return os.path.join(BASE_DIR, 'models', 'th-stained-dopamine-neurons-v3-medium.torchscript')
->>>>>>> fee4dcc0
 
 def get_uploaded_files():
     files = []
@@ -180,11 +176,7 @@
     return sorted(files)
 
 def get_model_paths():
-<<<<<<< HEAD
-    model_dir = os.path.join(os.path.dirname(__file__), 'models')
-=======
     model_dir = os.path.join(BASE_DIR, 'models')
->>>>>>> fee4dcc0
     return [os.path.join(model_dir, fname) for fname in os.listdir(model_dir) if fname.endswith('.torchscript')]
 
 @app.route('/', methods=['GET', 'POST'])
